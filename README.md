# ChainlinkHackathon2022
<<<<<<< HEAD

Chainlink Hackathon project 2022 -- Adaptive Market Maker

Check out our interactive app [here](https://chainlink-hackathon2022-frontend.vercel.app)

=======

Chainlink Hackathon project 2022 -- Adaptive Market Maker
>>>>>>> 01e40868

## Adaptive Trading Curves

A variation on the Constant-Product Market Maker (CPMM) theme, this project will prototype an exchange with tunable trading curves.

<<<<<<< HEAD
![Slide1](./InfoAdMM.PNG)
=======
![Tunable Trading Curves](./TunableTradingCurves.png)
>>>>>>> 01e40868



That is, based on different market conditions, the exchange will alter the functional form of the bonding curve to more closely approach a linear curve, such as is done for stablecoin projects like Curve Finance, or to more closely approach the constant product xy=constant curve, or to more closely approach a function with even more curvature, as might be more appropriate for highly leveraged or extremely volatile assets.

![Tunable Trading Curves](./TunableTradingCurves.png)

## Contracts

<<<<<<< HEAD
I coded the primary exchange, swap, and tunable bonding curve contracts in solidity. The contract code and hardhat deployment can be found in: 

[https://github.com/giddyphysicist/ChainlinkHackathon2022_hardhat](https://github.com/giddyphysicist/ChainlinkHackathon2022_hardhat)

=======
We plan on coding the primary exchange, swap, and tunable bonding curve contracts in solidity.
>>>>>>> 01e40868

## Front-End

I built a simple Web3 front-end using Next.js, some Moralis hooks, and web3uikit, based heavily off Patrick Collins' excellent tutorials!

Here is the interactive [app](https://chainlink-hackathon2022-frontend.vercel.app)

And here is the repo containing the front-end code base:

[https://github.com/giddyphysicist/ChainlinkHackathon2022_Frontend](https://github.com/giddyphysicist/ChainlinkHackathon2022_Frontend)


## Next Steps

### Chainlink Interfaces

I plan on leveraging Chainlink price oracles in tandem with Chainlink Keepers in order to regularly check the changes of market prices over a given period, and then automatically adjust the bonding curve to optimize for different trading and LP positions.

![blockDiagram](.//AdMM_Block_Diagram.PNG)

### Feasibility Studies

I did some initial tests and analyses using in python, and displayed the use cases of such an exchange. But I'd like to do some more extensive studies to adjust the meta-parameters.<|MERGE_RESOLUTION|>--- conflicted
+++ resolved
@@ -1,24 +1,17 @@
 # ChainlinkHackathon2022
-<<<<<<< HEAD
+
 
 Chainlink Hackathon project 2022 -- Adaptive Market Maker
 
 Check out our interactive app [here](https://chainlink-hackathon2022-frontend.vercel.app)
 
-=======
 
-Chainlink Hackathon project 2022 -- Adaptive Market Maker
->>>>>>> 01e40868
 
 ## Adaptive Trading Curves
 
 A variation on the Constant-Product Market Maker (CPMM) theme, this project will prototype an exchange with tunable trading curves.
 
-<<<<<<< HEAD
 ![Slide1](./InfoAdMM.PNG)
-=======
-![Tunable Trading Curves](./TunableTradingCurves.png)
->>>>>>> 01e40868
 
 
 
@@ -28,14 +21,10 @@
 
 ## Contracts
 
-<<<<<<< HEAD
 I coded the primary exchange, swap, and tunable bonding curve contracts in solidity. The contract code and hardhat deployment can be found in: 
 
 [https://github.com/giddyphysicist/ChainlinkHackathon2022_hardhat](https://github.com/giddyphysicist/ChainlinkHackathon2022_hardhat)
 
-=======
-We plan on coding the primary exchange, swap, and tunable bonding curve contracts in solidity.
->>>>>>> 01e40868
 
 ## Front-End
 
@@ -54,7 +43,7 @@
 
 I plan on leveraging Chainlink price oracles in tandem with Chainlink Keepers in order to regularly check the changes of market prices over a given period, and then automatically adjust the bonding curve to optimize for different trading and LP positions.
 
-![blockDiagram](.//AdMM_Block_Diagram.PNG)
+![blockDiagram](./AdMM_Block_Diagram.PNG)
 
 ### Feasibility Studies
 
